#
# Copyright 2021 The Sigstore Authors.
#
# Licensed under the Apache License, Version 2.0 (the "License");
# you may not use this file except in compliance with the License.
# You may obtain a copy of the License at
#
#     http://www.apache.org/licenses/LICENSE-2.0
#
# Unless required by applicable law or agreed to in writing, software
# distributed under the License is distributed on an "AS IS" BASIS,
# WITHOUT WARRANTIES OR CONDITIONS OF ANY KIND, either express or implied.
# See the License for the specific language governing permissions and
# limitations under the License.

name: verify

on:
  push:
    branches:
      - main
  pull_request:
    branches:
      - main

permissions: {}

jobs:
  license-check:
    name: license boilerplate check
    runs-on: ubuntu-latest

    permissions:
      contents: read

    steps:
      - uses: actions/checkout@11bd71901bbe5b1630ceea73d27597364c9af683 # v4.2.2
        with:
          persist-credentials: false
      - uses: actions/setup-go@f111f3307d8850f501ac008e886eec1fd1932a34 # v5.3.0
        with:
          go-version-file: './go.mod'
          check-latest: true
      - name: Install addlicense
        run: go install github.com/google/addlicense@v1.0.0
      - name: Check license headers
        run: |
          set -e
          addlicense -l apache -c 'The Sigstore Authors' -v *
          git diff --exit-code

  golangci:
    name: lint checks
    runs-on: ubuntu-latest

    permissions:
      contents: read  # for actions/checkout to fetch code
      pull-requests: read  # for golangci/golangci-lint-action to fetch pull requests

    strategy:
      matrix:
        module:
          - ./
          - pkg/signature/kms/cliplugin
          # not yet fixing lint errors on these modules. See issue #1957.
          # - pkg/signature/kms/aws
          # - pkg/signature/kms/azure
          # - pkg/signature/kms/gcp
          # - pkg/signature/kms/hashivault

    steps:
      - uses: actions/checkout@11bd71901bbe5b1630ceea73d27597364c9af683 # v4.2.2
        with:
          persist-credentials: false
      - uses: actions/setup-go@f111f3307d8850f501ac008e886eec1fd1932a34 # v5.3.0
        with:
<<<<<<< HEAD
          go-version-file: './go.mod'
=======
          go-version-file: ${{ matrix.module }}/go.mod
>>>>>>> 750295f8
          check-latest: true
      - name: golangci-lint
        uses: golangci/golangci-lint-action@ec5d18412c0aeab7936cb16880d708ba2a64e1ae # v6.2.0
        with:
          version: v1.63
          working-directory: ${{ matrix.module }}<|MERGE_RESOLUTION|>--- conflicted
+++ resolved
@@ -74,11 +74,7 @@
           persist-credentials: false
       - uses: actions/setup-go@f111f3307d8850f501ac008e886eec1fd1932a34 # v5.3.0
         with:
-<<<<<<< HEAD
-          go-version-file: './go.mod'
-=======
           go-version-file: ${{ matrix.module }}/go.mod
->>>>>>> 750295f8
           check-latest: true
       - name: golangci-lint
         uses: golangci/golangci-lint-action@ec5d18412c0aeab7936cb16880d708ba2a64e1ae # v6.2.0
