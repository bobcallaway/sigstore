--- conflicted
+++ resolved
@@ -74,36 +74,21 @@
 		}
 		fmt.Println("\nReceived OpenID Scope retrieved for account:", idToken.Subject)
 
-<<<<<<< HEAD
 		signer, _, err := signature.NewDefaultECDSASignerVerifier()
 		if err != nil {
 			return err
 		}
-		pub := signer.Public()
+
+		pub, err := signer.PublicKey()
+		if err != nil {
+			return err
+		}
 		pubBytes, err := cryptoutils.MarshalPublicKeyToDER(pub)
-=======
-		signer, err := signature.NewDefaultECDSASignerVerifier()
 		if err != nil {
 			return err
 		}
 
-		pub, err := signer.PublicKey(ctx)
-		if err != nil {
-			return err
-		}
-
-		pubBytes, err := x509.MarshalPKIXPublicKey(pub)
-
->>>>>>> a2db3ecd
-		if err != nil {
-			return err
-		}
-
-<<<<<<< HEAD
-		proof, err := signer.SignMessage(bytes.NewReader([]byte(email)))
-=======
-		proof, _, err := signer.Sign(ctx, []byte(idToken.Subject))
->>>>>>> a2db3ecd
+		proof, err := signer.SignMessage(bytes.NewReader([]byte(idToken.Subject)))
 		if err != nil {
 			return err
 		}
@@ -132,11 +117,8 @@
 		if err != nil {
 			return err
 		}
-<<<<<<< HEAD
-=======
 
-		fmt.Println("Received signing cerificate with serial number: ", cert.SerialNumber)
->>>>>>> a2db3ecd
+		fmt.Println("Received signing cerificate with serial number: ", signingCert.SerialNumber)
 
 		fmt.Printf("Received signing Cerificate: %+v\n", signingCert.Subject)
 
@@ -148,17 +130,9 @@
 		// Send to rekor
 		fmt.Println("Sending entry to transparency log")
 		tlogEntry, err := tlog.UploadToRekor(
-<<<<<<< HEAD
-			pub,
+			signingCertPEM,
 			signature,
 			viper.GetString("rekor-server"),
-			signingCertPEM,
-=======
-			certPEM,
-			signedVal,
-			signature,
-			viper.GetString("rekor-server"),
->>>>>>> a2db3ecd
 			payload,
 		)
 		if err != nil {
